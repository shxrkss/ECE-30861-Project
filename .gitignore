--- conflicted
+++ resolved
@@ -1,8 +1,5 @@
 */__pycache__/
 *.pyc
-<<<<<<< HEAD
-README.md
-=======
 
 .env
->>>>>>> f2f5a5bc
+README.md