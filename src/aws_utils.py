import boto3
import os
from dotenv import load_dotenv
from botocore.exceptions import ClientError
import logging

load_dotenv()
logger = logging.getLogger(__name__)

AWS_REGION = os.getenv("AWS_REGION")
S3_BUCKET = os.getenv("AWS_S3_BUCKET")

s3_client = boto3.client(
    "s3",
    aws_access_key_id=os.getenv("AWS_ACCESS_KEY_ID"),
    aws_secret_access_key=os.getenv("AWS_SECRET_ACCESS_KEY"),
    region_name=AWS_REGION
)

def upload_file_to_s3(file_path: str, s3_key: str) -> bool:
    """Upload a local file to S3 under the given key."""
    try:
        s3_client.upload_file(file_path, S3_BUCKET, s3_key)
        return True
<<<<<<< HEAD
    except Exception as e:
        print(f"Error uploading to S3: {e}")
=======
    except ClientError as e:
        logger.error(f"S3 upload failed: {e}")
        return False
    
def download_file_from_s3(s3_key: str, local_path: str) -> bool:
    """Download an S3 object to a local file path."""
    try:
        s3_client.download_file(S3_BUCKET, s3_key, local_path)
        logger.info(f"Downloaded s3://{S3_BUCKET}/{s3_key} to {local_path}")
        return True
    except ClientError as e:
        logger.error(f"S3 download failed: {e}")
>>>>>>> 2f8283f9
        return False<|MERGE_RESOLUTION|>--- conflicted
+++ resolved
@@ -22,14 +22,10 @@
     try:
         s3_client.upload_file(file_path, S3_BUCKET, s3_key)
         return True
-<<<<<<< HEAD
     except Exception as e:
         print(f"Error uploading to S3: {e}")
-=======
-    except ClientError as e:
-        logger.error(f"S3 upload failed: {e}")
         return False
-    
+      
 def download_file_from_s3(s3_key: str, local_path: str) -> bool:
     """Download an S3 object to a local file path."""
     try:
@@ -38,5 +34,4 @@
         return True
     except ClientError as e:
         logger.error(f"S3 download failed: {e}")
->>>>>>> 2f8283f9
         return False