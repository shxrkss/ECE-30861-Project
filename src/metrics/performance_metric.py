--- conflicted
+++ resolved
@@ -6,13 +6,8 @@
 from urllib.parse import urlparse
 
 from huggingface_hub import HfApi
-<<<<<<< HEAD
 from metrics.base import MetricBase
 from utils.tools import clamp
-=======
-from src.metrics.base import MetricBase
-from src.metrics.utils.tools import clamp
->>>>>>> 49a461db
 
 # --- Heuristics ---
 BENCHMARK_KEYWORDS = [
