--- conflicted
+++ resolved
@@ -1,4 +1,3 @@
-<<<<<<< HEAD
 # size_metric.py  (REPLACEMENT)
 from __future__ import annotations
 import math, re
@@ -127,14 +126,6 @@
     """
     r = (params / max(1.0, comfort_params)) ** softness
     return 1.0 / (1.0 + r)
-=======
-from base import MetricBase
-from utils.huggingface_api import get_repo_commits
-from typing import Dict, Tuple
-import time
-import requests
-from urllib.parse import urlparse
->>>>>>> 9557fc63
 
 class SizeMetric(MetricBase):
     """
@@ -174,7 +165,6 @@
             penalty = _throughput_penalty(params, comfort)
             results[device] = clamp(base * penalty)
 
-<<<<<<< HEAD
         return results
 
 if __name__ == "__main__":
@@ -194,22 +184,3 @@
                 print(f"  {k:13s} -> {v:.2f}")
         except Exception as e:
             print("Error:", u, e)
-=======
-        size_score = -1#(math.log(param) - 15) / 10
-        latency = -1
-
-        return size_score, latency
-
-# -------------------
-# Example code snippet that shows how to use the bus metric
-# -------------------
-if __name__ == "__main__":
-    url = "https://github.com/google-research/bert"
-    metric = SizeMetric()
-    size_score, latency = metric.compute(url)
-    
-    if size_score is not None:
-        print(f"Size score for {url}: {size_score:.4f}, with latency of {latency:.2f} ms")
-    else:
-        print(f"Could not compute size score for {url}")
->>>>>>> 9557fc63
