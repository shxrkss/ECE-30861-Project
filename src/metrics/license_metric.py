<<<<<<< HEAD
# license_metric.py
from __future__ import annotations
import re
from typing import Optional, Set, Tuple
from urllib.parse import urlparse
import os

from huggingface_hub import HfApi
from base import MetricBase

# Common license aliases -> canonical SPDX-ish keys (extend as needed)
LICENSE_NORMALIZATION = {
    # Permissive
    "mit": "mit",
    "apache-2.0": "apache-2.0",
    "apache 2.0": "apache-2.0",
    "bsd-3-clause": "bsd-3-clause",
    "bsd 3-clause": "bsd-3-clause",
    "bsd-2-clause": "bsd-2-clause",
    "bsd 2-clause": "bsd-2-clause",
    "mpl-2.0": "mpl-2.0",
    "mpl 2.0": "mpl-2.0",
    "lgpl-3.0": "lgpl-3.0",
    "lgpl 3.0": "lgpl-3.0",
    # Copyleft / others
    "gpl-3.0": "gpl-3.0",
    "gpl 3.0": "gpl-3.0",
    "agpl-3.0": "agpl-3.0",
    "agpl 3.0": "agpl-3.0",
    # Creative Commons (often for datasets / model weights)
    "cc-by-4.0": "cc-by-4.0",
    "cc-by 4.0": "cc-by-4.0",
    "cc-by-sa-4.0": "cc-by-sa-4.0",
    "cc-by-sa 4.0": "cc-by-sa-4.0",
    "cc-by-nc-4.0": "cc-by-nc-4.0",
    "cc-by-nc 4.0": "cc-by-nc-4.0",
    "cc-by-nc-sa-4.0": "cc-by-nc-sa-4.0",
    "cc-by-nc-sa 4.0": "cc-by-nc-sa-4.0",
    # Hugging Face / custom family (decide policy!)
    "llama2": "llama2",
    "llama 2": "llama2",
    "llama-2": "llama2",
    "llama3": "llama3",
    "llama 3": "llama3",
    "llama-3": "llama3",
    "meta-llama license": "llama2",  # treat as llama2-style
    "meta llama license": "llama2",
    "meta-llama-3 license": "llama3",
    # Fallback
    "other": "other",
    "unknown": "unknown",
}

# Regex to find license-like statements in README (SPDX IDs + common names)
LICENSE_REGEX = re.compile(
    r"""
    (?:
        license[:\s]*  # 'License:' prefix (optional but common)
    )?
    (
        apache[-\s]?2\.0
        |mit
        |bsd[-\s]?2[-\s]?clause
        |bsd[-\s]?3[-\s]?clause
        |mpl[-\s]?2\.0
        |lgpl[-\s]?3\.0
        |gpl[-\s]?3\.0
        |agpl[-\s]?3\.0
        |cc[-\s]?by(?:[-\s]?nc)?(?:[-\s]?sa)?[-\s]?4\.0
        |llama[-\s]?2
        |llama[-\s]?3
        |meta[-\s]?llama(?:[-\s]?3)?
        |other
        |unknown
    )
    """,
    re.IGNORECASE | re.VERBOSE,
)
=======
from base import MetricBase
from utils.huggingface_api import get_repo_commits
from typing import Dict, Tuple
import time
import requests
from urllib.parse import urlparse
>>>>>>> 9557fc63

class LicenseMetric(MetricBase):
    def __init__(self) -> None:
        super().__init__("license")

<<<<<<< HEAD
    # --- URL -> repo_id ---
    def url_to_repo_id(self, url: str) -> str:
        p = urlparse(url)
        parts = [s for s in p.path.split("/") if s]
        if not parts:
            raise ValueError(f"Invalid HF URL: {url}")
        return parts[0] if len(parts) == 1 else "/".join(parts[:2])

    # --- Hub calls ---
    def get_model_info(self, repo_id: str, token: Optional[str] = None):
        # expand tags/cardData to maximize chances of seeing license metadata
        return HfApi().model_info(repo_id, token=token, expand=["cardData", "tags"])

    def get_readme_text(self, repo_id: str, token: Optional[str] = None) -> str:
        try:
            mc = HfApi().model_card(repo_id, token=token)
            return (mc.content or "") if mc else ""
        except Exception:
            return ""

    # --- Extraction & normalization ---
    def normalize(self, raw: str) -> Optional[str]:
        if not raw:
            return None
        s = raw.strip().lower()
        s = s.replace("_", "-")
        s = re.sub(r"\s+", " ", s)

        # unify a few patterns
        s = s.replace("apache license", "apache")
        s = s.replace("version", "").strip()

        # try direct map
        if s in LICENSE_NORMALIZATION:
            return LICENSE_NORMALIZATION[s]

        # try stripping punctuation/space variants
        s2 = s.replace(" ", "").replace("-", " ").strip()
        if s2 in LICENSE_NORMALIZATION:
            return LICENSE_NORMALIZATION[s2]

        # SPDX-like shorteners
        if s.startswith("apache") and "2.0" in s:
            return "apache-2.0"
        if s.startswith("bsd 3"):
            return "bsd-3-clause"
        if s.startswith("bsd 2"):
            return "bsd-2-clause"
        if s.startswith("mpl") and "2.0" in s:
            return "mpl-2.0"
        if s.startswith("lgpl") and "3.0" in s:
            return "lgpl-3.0"
        if s.startswith("gpl") and "3.0" in s:
            return "gpl-3.0"
        if s.startswith("agpl") and "3.0" in s:
            return "agpl-3.0"
        if "llama-3" in s or "llama 3" in s:
            return "llama3"
        if "llama-2" in s or "llama 2" in s or "meta-llama" in s:
            return "llama2"

        # CC patterns
        cc = re.search(r"cc[-\s]?by(?:[-\s]?nc)?(?:[-\s]?sa)?[-\s]?4\.0", s)
        if cc:
            return cc.group(0).lower().replace(" ", "").replace("_", "-")

        # couldn't normalize
        return None

    def extract_from_metadata(self, info) -> Optional[str]:
        # 1) explicit field
        # huggingface_hub exposes .license if present
        lic = getattr(info, "license", None)
        if isinstance(lic, str):
            norm = self.normalize(lic)
            if norm:
                return norm

        # 2) tags like 'license:apache-2.0'
        tags = getattr(info, "tags", None) or []
        for t in tags:
            if isinstance(t, str) and t.lower().startswith("license:"):
                norm = self.normalize(t.split(":", 1)[1])
                if norm:
                    return norm

        # 3) YAML front matter cardData.license
        card = getattr(info, "cardData", None) or {}
        raw = card.get("license")
        if isinstance(raw, str):
            norm = self.normalize(raw)
            if norm:
                return norm

        return None

    def extract_from_readme(self, readme_text: str) -> Optional[str]:
        if not readme_text:
            return None
        # Try a few matches; pick the first normalized hit
        for m in LICENSE_REGEX.finditer(readme_text):
            norm = self.normalize(m.group(1))
            if norm:
                return norm
        # Also catch lines like "License: Apache-2.0"
        m2 = re.search(r"license[:\s]+([^\n\r]+)", readme_text, re.I)
        if m2:
            norm = self.normalize(m2.group(1))
            if norm:
                return norm
        return None

    # --- Scoring (binary) ---
    def compute(self, url: str, allowed: Set[str], hf_token: Optional[str] = None) -> float:
        """
        Returns 1.0 if the model license is in `allowed` (after normalization), else 0.0.
        `allowed` should contain normalized keys (e.g., {'mit','apache-2.0','bsd-3-clause', ...}).
        """
        repo_id = self.url_to_repo_id(url)
        info = self.get_model_info(repo_id, token=hf_token)

        # 1) metadata path
        norm = self.extract_from_metadata(info)

        # 2) fallback to README
        if not norm:
            readme = self.get_readme_text(repo_id, token=hf_token)
            norm = self.extract_from_readme(readme)

        # If still unknown, treat as not permitted
        if not norm:
            return 0.0

        return 1.0 if norm in allowed else 0.0

if __name__ == "__main__":
    metric = LicenseMetric()

    # ACME's allow-list (normalized). Adjust to your policy.
    allowed = {
        "mit",
        "apache-2.0",
        "bsd-2-clause",
        "bsd-3-clause",
        "mpl-2.0",
        # decide on these per company policy:
        # "cc-by-4.0",   # often okay for weights with attribution
        # "lgpl-3.0",    # weak copyleft – often okay for linking
        # Explicitly EXCLUDE strong copyleft, NC, and custom LLaMA unless approved:
        # (so don't include "gpl-3.0","agpl-3.0","cc-by-nc-4.0","llama2","llama3")
    }

    urls = [
        "https://huggingface.co/google-bert/bert-base-uncased",
        "https://huggingface.co/openai/whisper-tiny",
        "https://huggingface.co/meta-llama/Llama-2-7b",   # likely 'llama2' (custom)
    ]

    for u in urls:
        try:
            score = metric.compute(u, allowed=allowed, hf_token=os.getenv("HF_TOKEN"))
            print(f"{u} -> license_ok={score:.0f}")
        except Exception as e:
            print("Error:", u, e)
=======
    # ----------
    # 
    # ----------
    

    # -------------------
    # Computes the license score
    # -------------------
    def compute(self, url: str) -> Tuple[float, float]:

        license = -1
        latency = -1

        return license, latency


# -------------------
# Example code snippet that shows how to use the bus metric
# -------------------
if __name__ == "__main__":
    url = "https://github.com/google-research/bert"
    metric = LicenseMetric()
    license, latency = metric.compute(url)
    
    if license is not None:
        print(f"License score for {url}: {license:.4f}, with latency of {latency:.2f} ms")
    else:
        print(f"Could not compute license score for {url}")
>>>>>>> 9557fc63
<|MERGE_RESOLUTION|>--- conflicted
+++ resolved
@@ -1,4 +1,3 @@
-<<<<<<< HEAD
 # license_metric.py
 from __future__ import annotations
 import re
@@ -77,20 +76,12 @@
     """,
     re.IGNORECASE | re.VERBOSE,
 )
-=======
-from base import MetricBase
-from utils.huggingface_api import get_repo_commits
-from typing import Dict, Tuple
-import time
-import requests
-from urllib.parse import urlparse
->>>>>>> 9557fc63
+
 
 class LicenseMetric(MetricBase):
     def __init__(self) -> None:
         super().__init__("license")
 
-<<<<<<< HEAD
     # --- URL -> repo_id ---
     def url_to_repo_id(self, url: str) -> str:
         p = urlparse(url)
@@ -254,34 +245,4 @@
             score = metric.compute(u, allowed=allowed, hf_token=os.getenv("HF_TOKEN"))
             print(f"{u} -> license_ok={score:.0f}")
         except Exception as e:
-            print("Error:", u, e)
-=======
-    # ----------
-    # 
-    # ----------
-    
-
-    # -------------------
-    # Computes the license score
-    # -------------------
-    def compute(self, url: str) -> Tuple[float, float]:
-
-        license = -1
-        latency = -1
-
-        return license, latency
-
-
-# -------------------
-# Example code snippet that shows how to use the bus metric
-# -------------------
-if __name__ == "__main__":
-    url = "https://github.com/google-research/bert"
-    metric = LicenseMetric()
-    license, latency = metric.compute(url)
-    
-    if license is not None:
-        print(f"License score for {url}: {license:.4f}, with latency of {latency:.2f} ms")
-    else:
-        print(f"Could not compute license score for {url}")
->>>>>>> 9557fc63
+            print("Error:", u, e)