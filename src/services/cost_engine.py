--- conflicted
+++ resolved
@@ -1,10 +1,7 @@
 # src/services/cost_engine.py
 from typing import Dict, Any
 from src.models.artifacts import ArtifactCost
-<<<<<<< HEAD
 from src.services.s3_service import s3_client, get_bucket_name
-=======
->>>>>>> b3197546
 
 
 def compute_artifact_cost(artifact, include_dependencies: bool) -> ArtifactCost:
@@ -15,7 +12,6 @@
     url_str = str(artifact.data.url) if artifact.data and artifact.data.url else ""
     base_cost = round(10.0 + (len(url_str) % 50), 1)  # between 10.0 and 59.9
 
-<<<<<<< HEAD
     key = artifact.data.download_url or artifact.data.url
     if not key:
         raise RuntimeError("Artifact missing blob reference")
@@ -39,9 +35,7 @@
         }
     }
 
-=======
     entry: Dict[str, Any] = {"total_cost": base_cost}
->>>>>>> b3197546
     if include_dependencies:
         entry["standalone_cost"] = base_cost
 
