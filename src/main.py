--- conflicted
+++ resolved
@@ -13,7 +13,6 @@
     file_path: str = sys.argv[1]
 
     if file_path == "install":
-<<<<<<< HEAD
         # this should be where all dependencies are installed
         try:
             subprocess.check_call([sys.executable, "-m", "pip", "install", "-r", "requirements.txt"])
@@ -22,12 +21,10 @@
             print(f"Error installing dependencies: {e}", file=sys.stderr)
             sys.exit(1)
         sys.exit(0)
-=======
         repo_root = Path(__file__).parent.parent.resolve()  # src/.. => project root
         req_file = repo_root / "requirements.txt"
         exit_code = install_requirements(req_file)
         sys.exit(exit_code)
->>>>>>> f2f5a5bc
     elif file_path == "test":
         try:
             result = subprocess.run([sys.executable, "-m", "pytest"], check=True, text=True, capture_output=True)
