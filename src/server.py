# src/server.py
from fastapi import FastAPI

from src.api import (
    routes_health,
    routes_artifacts,
    routes_model_extras,
    routes_reset,
    routes_auth,
    routes_tracks,
)

app = FastAPI(
    title="ECE 461 / Fall 2025 / Phase 2 - Trustworthy Artifact Registry",
    version="1.0.0",
)

app.include_router(routes_health.router)
app.include_router(routes_artifacts.router)
app.include_router(routes_model_extras.router)
app.include_router(routes_reset.router)
app.include_router(routes_auth.router)
app.include_router(routes_tracks.router)
app.include_router(routes_model_extras.router, prefix="/api")


@app.get("/")
def root():
<<<<<<< HEAD
    return {"message": "Artifact Registry running"}

@app.get("/api/s3-test")
def s3_test():
    import boto3, os
    bucket = os.getenv("AWS_BUCKET_NAME")
    s3 = boto3.client("s3")

    # Try listing contents
    try:
        response = s3.list_objects_v2(Bucket=bucket)
        return {
            "status": "ok",
            "bucket": bucket,
            "contents": response.get("Contents", []),
        }
    except Exception as e:
        return {"status": "error", "error": str(e), "bucket": bucket}
=======
    # simple root for Lighthouse
    return {"message": "Artifact Registry running"}
>>>>>>> 2ec82baf
<|MERGE_RESOLUTION|>--- conflicted
+++ resolved
@@ -26,7 +26,7 @@
 
 @app.get("/")
 def root():
-<<<<<<< HEAD
+    # simple root for Lighthouse
     return {"message": "Artifact Registry running"}
 
 @app.get("/api/s3-test")
@@ -44,8 +44,4 @@
             "contents": response.get("Contents", []),
         }
     except Exception as e:
-        return {"status": "error", "error": str(e), "bucket": bucket}
-=======
-    # simple root for Lighthouse
-    return {"message": "Artifact Registry running"}
->>>>>>> 2ec82baf
+        return {"status": "error", "error": str(e), "bucket": bucket}